import numpy as np
from numpy.linalg import norm
from numba import int32, float64
from scipy import sparse

from skglm.datafits.base import BaseDatafit
from skglm.datafits.single_task import Logistic
from skglm.utils.sparse_ops import spectral_norm, sparse_columns_slice


class QuadraticGroup(BaseDatafit):
    r"""Quadratic datafit used with group penalties.

    The datafit reads:

    .. math:: 1 / (2 xx n_"samples") ||y - Xw||_2 ^ 2

    Attributes
    ----------
    grp_indices : array, shape (n_features,)
        The group indices stacked contiguously
        ([grp1_indices, grp2_indices, ...]).

    grp_ptr : array, shape (n_groups + 1,)
        The group pointers such that two consecutive elements delimit
        the indices of a group in ``grp_indices``.
    """

    def __init__(self, grp_ptr, grp_indices):
        self.grp_ptr, self.grp_indices = grp_ptr, grp_indices

    def get_spec(self):
        spec = (
            ('grp_ptr', int32[:]),
            ('grp_indices', int32[:]),
        )
        return spec

    def params_to_dict(self):
        return dict(grp_ptr=self.grp_ptr,
                    grp_indices=self.grp_indices)

    def get_lipschitz(self, X, y):
        grp_ptr, grp_indices = self.grp_ptr, self.grp_indices
        n_groups = len(grp_ptr) - 1

        lipschitz = np.zeros(n_groups)
        for g in range(n_groups):
            grp_g_indices = grp_indices[grp_ptr[g]: grp_ptr[g+1]]
            X_g = X[:, grp_g_indices]
            lipschitz[g] = norm(X_g, ord=2) ** 2 / len(y)

        return lipschitz

    def get_lipschitz_sparse(self, X_data, X_indptr, X_indices, y):
        grp_ptr, grp_indices = self.grp_ptr, self.grp_indices
        n_groups = len(grp_ptr) - 1
<<<<<<< HEAD
        lipschitz = np.zeros(n_groups, dtype=X_data.dtype)

        X = sparse.csc_matrix((X_data, X_indices, X_indptr))
        for g in range(n_groups):
            grp_g_indices = grp_indices[grp_ptr[g]: grp_ptr[g+1]]
            X_g = X[:, grp_g_indices]
            lipschitz[g] = sparse.linalg.norm(X_g, ord=2) ** 2 / len(y)

        return lipschitz


=======

        lipschitz = np.zeros(n_groups, dtype=X_data.dtype)
        for g in range(n_groups):
            grp_g_indices = grp_indices[grp_ptr[g]: grp_ptr[g+1]]
            X_data_g, X_indptr_g, X_indices_g = sparse_columns_slice(
                grp_g_indices, X_data, X_indptr, X_indices)
            lipschitz[g] = spectral_norm(
                X_data_g, X_indptr_g, X_indices_g, len(y)) ** 2 / len(y)

        return lipschitz

>>>>>>> ccc63448
    def value(self, y, w, Xw):
        return norm(y - Xw) ** 2 / (2 * len(y))

    def gradient_g(self, X, y, w, Xw, g):
        grp_ptr, grp_indices = self.grp_ptr, self.grp_indices
        grp_g_indices = grp_indices[grp_ptr[g]: grp_ptr[g+1]]

        grad_g = np.zeros(len(grp_g_indices))
        for idx, j in enumerate(grp_g_indices):
            grad_g[idx] = self.gradient_scalar(X, y, w, Xw, j)

        return grad_g

    def gradient_g_sparse(self, X_data, X_indptr, X_indices, y, w, Xw, g):
        grp_ptr, grp_indices = self.grp_ptr, self.grp_indices
        grp_g_indices = grp_indices[grp_ptr[g]: grp_ptr[g+1]]

<<<<<<< HEAD

        grad_g = np.zeros(len(grp_g_indices))
        for idx, j in enumerate(grp_g_indices):
            grad_g[idx] = self.gradient_scalar_sparse(X_data, X_indptr, X_indices, y, w, Xw, j)
=======
        grad_g = np.zeros(len(grp_g_indices))
        for idx, j in enumerate(grp_g_indices):
            grad_g[idx] = self.gradient_scalar_sparse(
                X_data, X_indptr, X_indices, y, w, Xw, j)
>>>>>>> ccc63448

        return grad_g

    def gradient_scalar_sparse(self, X_data, X_indptr, X_indices, y, w, Xw, j):
<<<<<<< HEAD

        nrm2 = 0.
        for i in range(X_indptr[j], X_indptr[j+1]):
            nrm2 += X_data[i] * (Xw[X_indices[i]] - y[X_indices[i]])

        return nrm2/len(y)
=======
        grad_j = 0.
        for i in range(X_indptr[j], X_indptr[j+1]):
            grad_j += X_data[i] * (Xw[X_indices[i]] - y[X_indices[i]])

        return grad_j / len(y)
>>>>>>> ccc63448

    def gradient_scalar(self, X, y, w, Xw, j):

        return (Xw - y) @ X[:, j] / len(y)

    def intercept_update_step(self, y, Xw):
        return np.mean(Xw - y)


class LogisticGroup(Logistic):
    r"""Logistic datafit used with group penalties.

    The datafit reads:

    .. math:: 1 / n_"samples" sum_(i=1)^(n_"samples") log(1 + exp(-y_i (Xw)_i))

    Attributes
    ----------
    grp_indices : array, shape (n_features,)
        The group indices stacked contiguously
        ``[grp1_indices, grp2_indices, ...]``.

    grp_ptr : array, shape (n_groups + 1,)
        The group pointers such that two consecutive elements delimit
        the indices of a group in ``grp_indices``.

    lipschitz : array, shape (n_groups,)
        The lipschitz constants for each group.
    """

    def __init__(self, grp_ptr, grp_indices):
        self.grp_ptr, self.grp_indices = grp_ptr, grp_indices

    def get_spec(self):
        spec = (
            ('grp_ptr', int32[:]),
            ('grp_indices', int32[:]),
            ('lipschitz', float64[:])
        )
        return spec

    def params_to_dict(self):
        return dict(grp_ptr=self.grp_ptr,
                    grp_indices=self.grp_indices)

    def initialize(self, X, y):
        grp_ptr, grp_indices = self.grp_ptr, self.grp_indices
        n_groups = len(grp_ptr) - 1

        lipschitz = np.zeros(n_groups)
        for g in range(n_groups):
            grp_g_indices = grp_indices[grp_ptr[g]: grp_ptr[g+1]]
            X_g = X[:, grp_g_indices]
            lipschitz[g] = norm(X_g, ord=2) ** 2 / (4 * len(y))

        self.lipschitz = lipschitz

    def gradient_g(self, X, y, w, Xw, g):
        grp_ptr, grp_indices = self.grp_ptr, self.grp_indices
        grp_g_indices = grp_indices[grp_ptr[g]: grp_ptr[g+1]]
        raw_grad_val = self.raw_grad(y, Xw)

        grad_g = np.zeros(len(grp_g_indices))
        for idx, j in enumerate(grp_g_indices):
            grad_g[idx] = X[:, j] @ raw_grad_val

        return grad_g<|MERGE_RESOLUTION|>--- conflicted
+++ resolved
@@ -55,19 +55,6 @@
     def get_lipschitz_sparse(self, X_data, X_indptr, X_indices, y):
         grp_ptr, grp_indices = self.grp_ptr, self.grp_indices
         n_groups = len(grp_ptr) - 1
-<<<<<<< HEAD
-        lipschitz = np.zeros(n_groups, dtype=X_data.dtype)
-
-        X = sparse.csc_matrix((X_data, X_indices, X_indptr))
-        for g in range(n_groups):
-            grp_g_indices = grp_indices[grp_ptr[g]: grp_ptr[g+1]]
-            X_g = X[:, grp_g_indices]
-            lipschitz[g] = sparse.linalg.norm(X_g, ord=2) ** 2 / len(y)
-
-        return lipschitz
-
-
-=======
 
         lipschitz = np.zeros(n_groups, dtype=X_data.dtype)
         for g in range(n_groups):
@@ -79,7 +66,6 @@
 
         return lipschitz
 
->>>>>>> ccc63448
     def value(self, y, w, Xw):
         return norm(y - Xw) ** 2 / (2 * len(y))
 
@@ -97,35 +83,20 @@
         grp_ptr, grp_indices = self.grp_ptr, self.grp_indices
         grp_g_indices = grp_indices[grp_ptr[g]: grp_ptr[g+1]]
 
-<<<<<<< HEAD
-
-        grad_g = np.zeros(len(grp_g_indices))
-        for idx, j in enumerate(grp_g_indices):
-            grad_g[idx] = self.gradient_scalar_sparse(X_data, X_indptr, X_indices, y, w, Xw, j)
-=======
         grad_g = np.zeros(len(grp_g_indices))
         for idx, j in enumerate(grp_g_indices):
             grad_g[idx] = self.gradient_scalar_sparse(
                 X_data, X_indptr, X_indices, y, w, Xw, j)
->>>>>>> ccc63448
 
         return grad_g
 
     def gradient_scalar_sparse(self, X_data, X_indptr, X_indices, y, w, Xw, j):
-<<<<<<< HEAD
 
-        nrm2 = 0.
-        for i in range(X_indptr[j], X_indptr[j+1]):
-            nrm2 += X_data[i] * (Xw[X_indices[i]] - y[X_indices[i]])
-
-        return nrm2/len(y)
-=======
         grad_j = 0.
         for i in range(X_indptr[j], X_indptr[j+1]):
             grad_j += X_data[i] * (Xw[X_indices[i]] - y[X_indices[i]])
 
         return grad_j / len(y)
->>>>>>> ccc63448
 
     def gradient_scalar(self, X, y, w, Xw, j):
 
