--- conflicted
+++ resolved
@@ -20,19 +20,12 @@
 
 from skglm.utils.jit_compilation import compiled_clone
 from skglm.solvers import AndersonCD, MultiTaskBCD, GroupBCD
-<<<<<<< HEAD
-from skglm.datafits import (Cox, Quadratic, Logistic, QuadraticSVC, 
-=======
 from skglm.datafits import (Cox, Quadratic, Logistic, QuadraticSVC,
->>>>>>> ccc63448
                             QuadraticMultiTask, QuadraticGroup)
 from skglm.penalties import (L1, WeightedL1, L1_plus_L2, L2, WeightedGroupL2,
                              MCPenalty, WeightedMCPenalty, IndicatorBox, L2_1)
 from skglm.utils.data import grp_converter
-<<<<<<< HEAD
-=======
-
->>>>>>> ccc63448
+
 
 def _glm_fit(X, y, model, datafit, penalty, solver):
     is_classif = isinstance(datafit, (Logistic, QuadraticSVC))
@@ -1549,42 +1542,21 @@
         return solver.path(X, Y, datafit, penalty, alphas, coef_init, return_n_iter)
 
 
-<<<<<<< HEAD
-
-
-
-
-
-
-=======
->>>>>>> ccc63448
+
 class GroupLasso(LinearModel, RegressorMixin):
     r"""GroupLasso estimator based on Celer solver and primal extrapolation.
 
     The optimization objective for GroupLasso is:
 
     .. math::
-<<<<<<< HEAD
-        1 / (2 xx n_"samples") \sum_g ||y - X_g w_g||_2 ^ 2 + alpha \sum_g  weights_g ||w_g||_2
-=======
         1 / (2 xx n_"samples") ||y - X w||_2 ^ 2 + alpha \sum_g
         weights_g ||w_{[g]}||_2
 
     with :math:`w_{[g]}` the coefficients of the g-th group.
->>>>>>> ccc63448
 
     Parameters
     ----------
     groups : int | list of ints | list of lists of ints
-<<<<<<< HEAD
-        Partition of features used in the penalty on `w`.
-        If an int is passed, groups are contiguous blocks of features, of size
-        `groups`.
-        If a list of ints is passed, groups are assumed to be contiguous,
-        group number `g` being of size `groups[g]`.
-        If a list of lists of ints is passed, `groups[g]` contains the
-        feature indices of the group number `g`
-=======
         Partition of features used in the penalty on ``w``.
         If an int is passed, groups are contiguous blocks of features, of size
         ``groups``.
@@ -1592,7 +1564,6 @@
         group number ``g`` being of size ``groups[g]``.
         If a list of lists of ints is passed, ``groups[g]`` contains the
         feature indices of the group number ``g``.
->>>>>>> ccc63448
 
     alpha : float, optional
         Penalty strength.
@@ -1601,24 +1572,6 @@
         Positive weights used in the L1 penalty part of the Lasso
         objective. If ``None``, weights equal to 1 are used.
 
-<<<<<<< HEAD
-    max_iter : int, optional
-        The maximum number of iterations (subproblem definitions).
-
-    max_epochs : int
-        Maximum number of CD epochs on each subproblem.
-
-    p0 : int
-        First working set size.
-
-    verbose : bool or int
-        Amount of verbosity.
-
-    tol : float, optional
-        Stopping criterion for the optimization.
-
-    positive : bool, optional
-=======
     max_iter : int, optional (default=50)
         The maximum number of iterations (subproblem definitions).
 
@@ -1635,21 +1588,8 @@
         Stopping criterion for the optimization.
 
     positive : bool, optional (defautl=False)
->>>>>>> ccc63448
-        When set to ``True``, forces the coefficient vector to be positive.
-
-    fit_intercept : bool, optional (default=True)
-        Whether or not to fit an intercept.
-
-    warm_start : bool, optional (default=False)
-        When set to ``True``, reuse the solution of the previous call to fit as
-        initialization, otherwise, just erase the previous solution.
-
-<<<<<<< HEAD
-    ws_strategy : str
-=======
+
     ws_strategy : str, optional (default="subdiff")
->>>>>>> ccc63448
         The score used to build the working set. Can be ``fixpoint`` or ``subdiff``.
 
     Attributes
@@ -1657,32 +1597,12 @@
     coef_ : array, shape (n_features,)
         parameter vector (:math:`w` in the cost function formula)
 
-<<<<<<< HEAD
-    sparse_coef_ : scipy.sparse matrix, shape (n_features, 1)
-        ``sparse_coef_`` is a readonly property derived from ``coef_``
-
-=======
->>>>>>> ccc63448
     intercept_ : float
         constant term in decision function.
 
     n_iter_ : int
         Number of subproblems solved to reach the specified tolerance.
 
-<<<<<<< HEAD
-    See Also
-    --------
-    MCPRegression : Sparser regularization than L1 norm.
-    Lasso : Unweighted Lasso regularization.
-
-    Notes
-    -----
-    Supports weights equal to 0, i.e. unpenalized features.
-    """
-
-    def __init__(self, groups, alpha=1., weights=None, max_iter=50, max_epochs=50_000, p0=10,
-                 verbose=0, tol=1e-4, positive=False, fit_intercept=True,
-=======
     Notes
     -----
     Supports weights equal to ``0``, i.e. unpenalized features.
@@ -1690,7 +1610,6 @@
 
     def __init__(self, groups, alpha=1., weights=None, max_iter=50, max_epochs=50_000,
                  p0=10, verbose=0, tol=1e-4, positive=False, fit_intercept=True,
->>>>>>> ccc63448
                  warm_start=False, ws_strategy="subdiff"):
         super().__init__()
         self.alpha = alpha
@@ -1712,16 +1631,6 @@
         Parameters
         ----------
         X : array-like, shape (n_samples, n_features)
-<<<<<<< HEAD
-            Training data, where n_samples is the number of samples and
-            n_features is the number of features.
-        y : array-like, shape (n_samples,)
-            Target vector relative to X.
-
-        Returns
-        -------
-        self :
-=======
             Training data, where ``n_samples`` is the number of samples and
             n_features is the number of features.
         y : array-like, shape (n_samples,)
@@ -1730,21 +1639,11 @@
         Returns
         -------
         self : Instance of GroupLasso
->>>>>>> ccc63448
             Fitted estimator.
         """
         grp_indices, grp_ptr = grp_converter(self.groups, X.shape[1])
         group_sizes = np.diff(grp_ptr)
 
-<<<<<<< HEAD
-        if X.shape[1] != np.sum(group_sizes):
-            raise ValueError("The number total number of group members \
-                              must equal the number of features. Got %s, expected %s." % (
-                np.sum(group_sizes), X.shape[1]))
-
-        group_penalty = WeightedGroupL2(alpha=self.alpha, grp_ptr=grp_ptr, 
-                                        grp_indices=grp_indices, weights=self.weights, 
-=======
         n_features = np.sum(group_sizes)
         if X.shape[1] != n_features:
             raise ValueError(
@@ -1754,18 +1653,11 @@
         weights = np.ones(len(group_sizes)) if self.weights is None else self.weights
         group_penalty = WeightedGroupL2(alpha=self.alpha, grp_ptr=grp_ptr,
                                         grp_indices=grp_indices, weights=weights,
->>>>>>> ccc63448
                                         positive=self.positive)
         quad_group = QuadraticGroup(grp_ptr=grp_ptr, grp_indices=grp_indices)
         solver = GroupBCD(
             self.max_iter, self.max_epochs, self.p0, tol=self.tol,
-<<<<<<< HEAD
-            fit_intercept=self.fit_intercept, warm_start=self.warm_start, 
-            verbose=self.verbose)
-        
-=======
             fit_intercept=self.fit_intercept, warm_start=self.warm_start,
             verbose=self.verbose)
 
->>>>>>> ccc63448
-        return _glm_fit(X, y, self, quad_group, group_penalty, solver)+        return _glm_fit(X, y, self, quad_group, group_penalty, solver)
